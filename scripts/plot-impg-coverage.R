options(scipen = 10000)

# Load necessary libraries
library(ggplot2)
library(dplyr)
library(tidyr)
library(readr)

# Optional: Set BED file path here (set to NULL if no BED file)
<<<<<<< HEAD
bed_file_path <- 'chm13-annotations.bed'  # Change this to your BED file path
=======
bed_file_path <- '/home/guarracino/Dropbox/git/HPRCv2/data/chm13-annotations.bed'  # Change this to your BED file path
>>>>>>> 4f1a43f0

# Function to read and process BED file
read_bed_regions <- function(bed_path) {
  if (!is.null(bed_path) && file.exists(bed_path)) {
    bed_data <- read_tsv(bed_path, 
                         col_names = c("chromosome", "start", "end", "name", "score", "strand"),
                         col_types = cols(.default = "c", start = "d", end = "d"))
    
    # Convert positions to Mbp to match the plot scale
    bed_data <- bed_data %>%
      mutate(
        start_mbp = start / 1e6,
        end_mbp = end / 1e6,
        # Ensure chromosome names match the format in the main data
        chromosome = ifelse(grepl("^chr", chromosome), chromosome, paste0("chr", chromosome)),
        # Create a factor for the name column for consistent coloring
        name = as.factor(name)
      )
    
    return(bed_data)
  } else {
    return(NULL)
  }
}

# Read the BED file
bed_regions <- read_bed_regions(bed_file_path) %>%
  filter(name != 'PHR-sex') %>%
  mutate(name = if_else(name == 'PHR-acro', 'PHR', name)) %>%
  mutate(name = if_else(name %in% c('PAR1', 'PAR2'), 'PAR', name)) %>%
  mutate(name = if_else(name %in% c('XTR1', 'XTR2'), 'XTR', name)) %>%
  mutate(name = if_else(name == 'Centromere', 'CEN', name))

# Create color palette for BED regions if they exist
if (!is.null(bed_regions)) {
  unique_labels <- unique(bed_regions$name)
  n_labels <- length(unique_labels)
  
  # Create a color palette - you can customize these colors
  # Using a colorblind-friendly palette
  if (n_labels <= 8) {
    bed_colors <- c("#999999", "#E69F00", "#56B4E9", "#009E73", "#F0E442", 
                    "#0072B2", "#D55E00", "#CC79A7")[1:n_labels]
  } else {
    # For more than 8 labels, use a larger palette
    bed_colors <- scales::hue_pal()(n_labels)
  }
  
  names(bed_colors) <- unique_labels
  
  # Print the color mapping for reference
  cat("\nBED region color mapping:\n")
  for (i in 1:length(bed_colors)) {
    cat(names(bed_colors)[i], ":", bed_colors[i], "\n")
  }
}

# Read the data
window_size <- '100kb'
num_haplo <- 466
num_sample <- 234
<<<<<<< HEAD
data <- read_tsv(paste0("hprc25272.CHM13.w", window_size, "-xm5-id098-l5k.tsv.gz"))
=======
data <- read_tsv(paste0("/home/guarracino/Desktop/Garrison/HPRCv2/hprc25272.CHM13.w", window_size, "-xm5-id098-l5k.tsv.gz"))
>>>>>>> 4f1a43f0

# Parse the chroms-num_haplotypes column to extract chromosome information
parse_chroms_column <- function(chroms_str) {
  if (is.na(chroms_str) || chroms_str == "") {
    return(list(num_chromosomes = 0, chromosomes = NA))
  }
  
  # Split by comma
  pairs <- strsplit(chroms_str, ",")[[1]]
  
  # Extract chromosome names (everything before the last hyphen)
  chrom_names <- sapply(pairs, function(x) {
    parts <- strsplit(x, "-")[[1]]
    # Join all but the last part (in case chromosome name contains hyphen)
    paste(parts[-length(parts)], collapse = "-")
  })
  
  # Remove any whitespace
  chrom_names <- trimws(chrom_names)
  
  return(list(
    num_chromosomes = length(unique(chrom_names)),
    chromosomes = paste(unique(chrom_names), collapse = ",")
  ))
}

# Apply parsing to the entire dataset
parsed_data <- lapply(data$`chroms-num_haplotypes`, parse_chroms_column)
data$num_chromosomes <- sapply(parsed_data, function(x) x$num_chromosomes)
data$chromosomes <- sapply(parsed_data, function(x) x$chromosomes)

# Extract chromosome information from the chrom column
data <- data %>%
  mutate(
    chromosome = gsub("CHM13#0#(chr[^\\s]+).*", "\\1", chrom),
    # Extract just the number/letter from the chromosome
    chrom_num = gsub("chr([0-9XYM]+)", "\\1", chromosome),
    # Create numeric position for sorting (X, Y, M at the end)
    chrom_order = case_when(
      chrom_num == "X" ~ 23,
      chrom_num == "Y" ~ 24,
      chrom_num == "M" ~ 25,
      TRUE ~ as.numeric(chrom_num)
    )
  )

# Reorder the factor levels to ensure chromosomes are in the correct order
data$chromosome <- factor(data$chromosome, 
                          levels = c(paste0("chr", 1:22), "chrX", "chrY", "chrM"))

# If BED regions exist, ensure they have the same factor levels
if (!is.null(bed_regions)) {
  bed_regions$chromosome <- factor(bed_regions$chromosome, 
                                   levels = levels(data$chromosome))
}

# Create a position variable for x-axis that represents the bin midpoint
data <- data %>%
  mutate(position = (start + end) / 2 / 1e6)  # Convert to Mbp

# First reshape the data to long format for the first combined plot (alignments)
data_alignments <- data %>%
  pivot_longer(
    cols = c(num_alignments, num_alignments_merged),
    names_to = "metric",
    values_to = "value"
  )

# Create a more informative legend for alignments
data_alignments$metric <- factor(data_alignments$metric,
                                 levels = c("num_alignments", "num_alignments_merged"),
                                 labels = c("Alignments not merged", "Alignments"))

# Hide not merged alignments
data_alignments <- data_alignments %>% filter(metric == "Alignments")

# Create combined alignments plot with BED regions
p_combined_alignments <- ggplot(data_alignments, aes(x = position, y = value, color = metric, group = metric))

# Add BED regions if available (use log scale appropriate limits)
if (!is.null(bed_regions)) {
  p_combined_alignments <- p_combined_alignments +
    geom_rect(data = bed_regions,
              aes(xmin = start_mbp, xmax = end_mbp, ymin = 0.1, ymax = 1e8, fill = name),
              inherit.aes = FALSE,
              #fill = "grey50",
              alpha = 0.2) +
    scale_fill_manual(values = bed_colors, name = "Region")
}

p_combined_alignments <- p_combined_alignments +
  geom_line() +
  facet_wrap(~ chromosome, scales = "free", ncol = 5) +
  scale_y_log10(breaks = scales::trans_breaks("log10", function(x) 10^x),
                labels = scales::trans_format("log10", scales::math_format(10^.x))) +
  scale_x_continuous(breaks = scales::pretty_breaks(n = 6)) +
  scale_color_manual(values = c("black", "red")) +
  guides(color = "none") +  # To hide the Metric legend
  labs(
    title = paste0("Alignments across CHM13 (", window_size, " windows)"),
    x = "Position (Mbp)",
    y = "Count",
    color = "Metric"
  ) +
  theme_minimal() +
  theme(
    strip.background = element_rect(fill = "lightgray"),
    strip.text = element_text(size = 13),
    panel.spacing = unit(0.5, "lines"),
    legend.position = "bottom",
    legend.title = element_text(size = 15, face = "bold"),
    legend.text = element_text(size = 13),
    plot.title = element_text(hjust = 0.5, size = 16, face = "bold"),
    axis.text = element_text(size = 11),
    axis.title = element_text(size = 14)
  )

# Reshape data for the second combined plot (haplotypes and samples)
data_haplo_samples <- data %>%
  pivot_longer(
    cols = c(num_haplotypes, num_samples),
    names_to = "metric",
    values_to = "value"
  )

# Create a more informative legend for haplotypes and samples
data_haplo_samples$metric <- factor(data_haplo_samples$metric,
                                    levels = c("num_haplotypes", "num_samples"),
                                    labels = c("Haplotypes", "Samples"))

# Create combined haplotypes and samples plot with BED regions
p_combined_haplo_samples <- ggplot(data_haplo_samples, aes(x = position, y = value, color = metric, group = metric))

# Add BED regions if available
if (!is.null(bed_regions)) {
  p_combined_haplo_samples <- p_combined_haplo_samples +
    geom_rect(data = bed_regions,
              aes(xmin = start_mbp, xmax = end_mbp, ymin = 0, ymax = 500, fill = name),
              inherit.aes = FALSE,
              #fill = "grey50",
              alpha = 0.2) +
    scale_fill_manual(values = bed_colors, name = "Region")
}

p_combined_haplo_samples <- p_combined_haplo_samples +
  geom_line() +
  facet_wrap(~ chromosome, scales = "free", ncol = 5) +
  scale_y_continuous(breaks = scales::pretty_breaks(n = 6), limits = c(0, NA)) +
  scale_x_continuous(breaks = scales::pretty_breaks(n = 6),
                     expand = expansion(mult = c(0.09, 0.15))) +
  scale_color_manual(values = c("darkgreen", "purple")) +
  labs(
    title = paste0("Samples/Haplotypes across CHM13 (", window_size, " windows)"),
    x = "Position (Mbp)",
    y = "Count",
    color = "Metric"
  ) +
  theme_minimal() +
  theme(
    strip.background = element_rect(fill = "lightgray"),
    strip.text = element_text(size = 13),
    panel.spacing = unit(0.5, "lines"),
    legend.position = "bottom",
    legend.title = element_text(size = 15, face = "bold"),
    legend.text = element_text(size = 13),
    plot.title = element_text(hjust = 0.5, size = 16, face = "bold"),
    axis.text = element_text(size = 11),
    axis.title = element_text(size = 14)
  ) +
  # Add horizontal dashed reference lines for all facets
  geom_hline(yintercept = num_haplo, linetype = "dashed", color = "darkgreen", alpha = 0.7) +
  geom_hline(yintercept = num_sample, linetype = "dashed", color = "purple", alpha = 0.7) +
  # Add text annotations for all facets
  annotate("text", x = 0, y = num_haplo, label = paste(num_haplo), 
           color = "darkgreen", hjust = +0.9, vjust = +1.5, size = 3) +
  annotate("text", x = 0, y = num_sample, label = paste(num_sample), 
           color = "purple", hjust = +0.9, vjust = +1.5, size = 3)

# Get the levels from the original data to ensure consistent factor levels
chrom_levels <- levels(data_haplo_samples$chromosome)

# Create a dataframe for the chrX horizontal line
chrX_line_data <- data.frame(
  yintercept = 348,
  chromosome = "chrX"
)
# Apply the same factor levels as the original data
chrX_line_data$chromosome <- factor(chrX_line_data$chromosome, levels = chrom_levels)

# Create a dataframe for the chrX annotation text
chrX_text_data <- data.frame(
  x = 0,
  y = 348,
  label = "348",
  chromosome = "chrX"
)
# Apply the same factor levels as the original data
chrX_text_data$chromosome <- factor(chrX_text_data$chromosome, levels = chrom_levels)

# Add the chrX-specific horizontal line and text annotation
p_combined_haplo_samples <- p_combined_haplo_samples +
  geom_hline(data = chrX_line_data, 
             aes(yintercept = yintercept), 
             linetype = "dashed", color = "black", alpha = 0.7) +
  geom_text(data = chrX_text_data, 
            aes(x = x, y = y, label = label), 
            inherit.aes = FALSE,
            color = "black", hjust = +0.9, vjust = +1.5, size = 3)

# Create p_num_chromosomes plot with BED regions
p_num_chromosomes <- ggplot(data, aes(x = position, y = num_chromosomes))

# Add BED regions if available
if (!is.null(bed_regions)) {
  p_num_chromosomes <- p_num_chromosomes +
    geom_rect(data = bed_regions,
              aes(xmin = start_mbp, xmax = end_mbp, ymin = 0, ymax = 25, fill = name),
              inherit.aes = FALSE,
              #fill = "grey50",
              alpha = 0.2) +
    scale_fill_manual(values = bed_colors, name = "Region")
}

p_num_chromosomes <- p_num_chromosomes +
  geom_line(color = "darkorange", linewidth = 0.8) +
  facet_wrap(~ chromosome, scales = "free_x", ncol = 5) +
  scale_y_continuous(breaks = scales::pretty_breaks(n = 6), limits = c(0, NA)) +
  scale_x_continuous(breaks = scales::pretty_breaks(n = 6),
                     expand = expansion(mult = c(0.09, 0.15))) +
  labs(
    title = paste0("Number of unique chromosomes per region across CHM13 (", window_size, " windows)"),
    x = "Position (Mbp)",
    y = "Number of chromosomes"
  ) +
  theme_minimal() +
  theme(
    strip.background = element_rect(fill = "lightgray"),
    strip.text = element_text(size = 13),
    panel.spacing = unit(0.5, "lines"),
    plot.title = element_text(hjust = 0.5, size = 16, face = "bold"),
    axis.text = element_text(size = 11),
    axis.title = element_text(size = 14),
    legend.position = "bottom",
    legend.title = element_text(size = 15, face = "bold")
  ) +
  geom_hline(yintercept = 1, linetype = "dashed", color = "gray50", alpha = 0.7)

# Create p_num_chromosomes_wide plot with BED regions
p_num_chromosomes_wide <- ggplot(data, aes(x = position, y = num_chromosomes))

# Add BED regions if available (as horizontal bands for wide format)
if (!is.null(bed_regions)) {
  p_num_chromosomes_wide <- p_num_chromosomes_wide +
    geom_rect(data = bed_regions,
              aes(xmin = start_mbp, xmax = end_mbp, ymin = 0, ymax = 25, fill = name),
              inherit.aes = FALSE,
              #fill = "grey50",
              alpha = 0.2) +
    scale_fill_manual(values = bed_colors, name = "Region")
}

p_num_chromosomes_wide <- p_num_chromosomes_wide +
  geom_line(color = "darkorange", linewidth = 0.5, alpha = 0.9) +
  facet_grid(chromosome ~ ., scales = "free_x", switch = "y") +
  
  scale_x_continuous(
    breaks = seq(0, 300, 50),
    expand = c(0.01, 0)
  ) +
  
  scale_y_continuous(
    limits = c(0, 25),
    breaks = seq(0, 25, 5)
  ) +
  
  # Add horizontal reference lines
  geom_hline(yintercept = 1, linetype = "dashed", color = "gray50", alpha = 0.5, linewidth = 0.3) +
  
  labs(
    title = paste0("Number of unique chromosomes per region across CHM13 (", window_size, " windows)"),
    x = "Position (Mbp)",
    y = "Number of chromosomes"
  ) +
  
  theme_minimal() +
  theme(
    strip.text.y = element_text(size = 8, angle = 0),
    strip.background = element_rect(fill = "gray95", color = NA),
    strip.placement = "outside",
    axis.text.y = element_text(size = 6),
    axis.text.x = element_text(size = 6),
    axis.title = element_text(size = 10),
    plot.title = element_text(size = 14, face = "bold", hjust = 0.5),
    plot.subtitle = element_text(size = 11, hjust = 0.5),
    plot.caption = element_text(size = 8, hjust = 0, color = "gray40"),
    panel.grid.minor = element_blank(),
    panel.grid.major.x = element_blank(),
    panel.grid.major.y = element_line(color = "gray90", linewidth = 0.2),
    panel.spacing = unit(0.05, "lines"),
    legend.position = "right",
    legend.title = element_text(size = 15, face = "bold")
  )

<<<<<<< HEAD
# Create wide version of combined alignments plot
p_combined_alignments_wide <- ggplot(data_alignments, aes(x = position, y = value, color = metric, group = metric))

# Add BED regions if available
if (!is.null(bed_regions)) {
  p_combined_alignments_wide <- p_combined_alignments_wide +
    geom_rect(data = bed_regions,
              aes(xmin = start_mbp, xmax = end_mbp, ymin = 0.1, ymax = 1e8, fill = name),
              inherit.aes = FALSE,
              alpha = 0.2) +
    scale_fill_manual(values = bed_colors, name = "Region")
}

p_combined_alignments_wide <- p_combined_alignments_wide +
  geom_line(linewidth = 0.5, alpha = 0.9) +
  facet_grid(chromosome ~ ., scales = "free_x", switch = "y") +

  scale_x_continuous(
    breaks = seq(0, 300, 50),
    expand = c(0.01, 0)
  ) +

  scale_y_log10(breaks = scales::trans_breaks("log10", function(x) 10^x),
                labels = scales::trans_format("log10", scales::math_format(10^.x))) +

  scale_color_manual(values = c("black", "red")) +
  guides(color = "none") +

  labs(
    title = paste0("Alignments across CHM13 (", window_size, " windows)"),
    x = "Position (Mbp)",
    y = "Alignments (log scale)"
  ) +

  theme_minimal() +
  theme(
    strip.text.y = element_text(size = 8, angle = 0),
    strip.background = element_rect(fill = "gray95", color = NA),
    strip.placement = "outside",
    axis.text.y = element_text(size = 6),
    axis.text.x = element_text(size = 6),
    axis.title = element_text(size = 10),
    plot.title = element_text(size = 14, face = "bold", hjust = 0.5),
    panel.grid.minor = element_blank(),
    panel.grid.major.x = element_blank(),
    panel.grid.major.y = element_line(color = "gray90", linewidth = 0.2),
    panel.spacing = unit(0.05, "lines"),
    legend.position = "right",
    legend.title = element_text(size = 15, face = "bold")
  )

# Create wide version of haplo/samples plot
p_combined_haplo_samples_wide <- ggplot(data_haplo_samples, aes(x = position, y = value, color = metric, group = metric))

# Add BED regions if available
if (!is.null(bed_regions)) {
  p_combined_haplo_samples_wide <- p_combined_haplo_samples_wide +
    geom_rect(data = bed_regions,
              aes(xmin = start_mbp, xmax = end_mbp, ymin = 0, ymax = 500, fill = name),
              inherit.aes = FALSE,
              alpha = 0.2) +
    scale_fill_manual(values = bed_colors, name = "Region")
}

p_combined_haplo_samples_wide <- p_combined_haplo_samples_wide +
  geom_line(linewidth = 0.5, alpha = 0.9) +
  facet_grid(chromosome ~ ., scales = "free_x", switch = "y") +

  scale_x_continuous(
    breaks = seq(0, 300, 50),
    expand = c(0.01, 0)
  ) +

  scale_y_continuous(
    limits = c(0, 500),
    breaks = seq(0, 500, 100)
  ) +

  scale_color_manual(values = c("darkgreen", "purple")) +

  # Add horizontal reference lines for all facets
  geom_hline(yintercept = num_haplo, linetype = "dashed", color = "darkgreen", alpha = 0.5, linewidth = 0.3) +
  geom_hline(yintercept = num_sample, linetype = "dashed", color = "purple", alpha = 0.5, linewidth = 0.3) +

  labs(
    title = paste0("Samples/Haplotypes across CHM13 (", window_size, " windows)"),
    x = "Position (Mbp)",
    y = "Count",
    color = "Metric"
  ) +

  theme_minimal() +
  theme(
    strip.text.y = element_text(size = 8, angle = 0),
    strip.background = element_rect(fill = "gray95", color = NA),
    strip.placement = "outside",
    axis.text.y = element_text(size = 6),
    axis.text.x = element_text(size = 6),
    axis.title = element_text(size = 10),
    plot.title = element_text(size = 14, face = "bold", hjust = 0.5),
    panel.grid.minor = element_blank(),
    panel.grid.major.x = element_blank(),
    panel.grid.major.y = element_line(color = "gray90", linewidth = 0.2),
    panel.spacing = unit(0.05, "lines"),
    legend.position = "right",
    legend.title = element_text(size = 15, face = "bold"),
    legend.text = element_text(size = 13)
  )

# Add chrX-specific horizontal line
# Get the chromosome levels
chrom_levels <- levels(data_haplo_samples$chromosome)

# Create a dataframe for the chrX horizontal line
chrX_line_data_wide <- data.frame(
  yintercept = 348,
  chromosome = "chrX"
)
chrX_line_data_wide$chromosome <- factor(chrX_line_data_wide$chromosome, levels = chrom_levels)

# Add the chrX-specific horizontal line
p_combined_haplo_samples_wide <- p_combined_haplo_samples_wide +
  geom_hline(data = chrX_line_data_wide,
             aes(yintercept = yintercept),
             linetype = "dashed", color = "black", alpha = 0.5, linewidth = 0.3)

=======
>>>>>>> 4f1a43f0
# Print summary of BED regions if loaded
if (!is.null(bed_regions)) {
  cat("\nBED regions loaded successfully!\n")
  cat("Number of regions:", nrow(bed_regions), "\n")
  cat("Chromosomes covered:", paste(unique(bed_regions$chromosome), collapse = ", "), "\n\n")
} else {
  cat("\nNo BED file loaded. To add region annotations, set bed_file_path to your BED file.\n\n")
}

# Print the plots
print(p_combined_alignments)
print(p_combined_haplo_samples)
print(p_num_chromosomes)
print(p_num_chromosomes_wide)
<<<<<<< HEAD
print(p_combined_alignments_wide)
print(p_combined_haplo_samples_wide)
=======
>>>>>>> 4f1a43f0

width=16
height=9
dpi=300

# Save the plots
ggsave(
  filename = "p_combined_alignments.pdf",
  plot = p_combined_alignments,
  width = width,
  height = height,
  dpi = dpi,
  units = "in",
  bg = "white"
)
ggsave(
  filename = "p_combined_haplo_samples.pdf",
  plot = p_combined_haplo_samples,
  width = width,
  height = height,
  dpi = dpi,
  units = "in",
  bg = "white"
)
ggsave(
  filename = "p_num_chromosomes.pdf",
  plot = p_num_chromosomes,
  width = width,
  height = height,
  dpi = dpi,
  units = "in",
  bg = "white"
)
ggsave(
  filename = "p_num_chromosomes_wide.pdf",
  plot = p_num_chromosomes_wide,
  width = width,
  height = height,
  dpi = dpi,
  units = "in",
  bg = "white"
)
<<<<<<< HEAD
ggsave(
  filename = "p_combined_alignments_wide.pdf",
  plot = p_combined_alignments_wide,
  width = width,
  height = height,
  dpi = dpi,
  units = "in",
  bg = "white"
)
ggsave(
  filename = "p_combined_haplo_samples_wide.pdf",
  plot = p_combined_haplo_samples_wide,
  width = width,
  height = height,
  dpi = dpi,
  units = "in",
  bg = "white"
)
=======
>>>>>>> 4f1a43f0

# Function to create a single chromosome plot with specified range
plot_single_chromosome <- function(data, 
                                   target_chr = "chr1", 
                                   start_mbp = NULL, 
                                   end_mbp = NULL,
                                   bed_regions = NULL) {
  
  # Filter for the specified chromosome
  data_chr <- data %>%
    filter(chromosome == target_chr)
  
  # If no data for this chromosome, return NULL with warning
  if (nrow(data_chr) == 0) {
    warning(paste("No data found for chromosome:", target_chr))
    return(NULL)
  }
  
  # Get the actual data range for this chromosome
  data_min <- min(data_chr$position)
  data_max <- max(data_chr$position)
  
  # Adjust start_mbp and end_mbp to actual data range
  if (!is.null(start_mbp)) {
    # If start_mbp is less than minimum, use minimum
    if (start_mbp < data_min) {
      message(paste0("Adjusting start from ", start_mbp, " to data minimum ", round(data_min, 2), " Mbp"))
      start_mbp <- data_min
    }
  } else {
    start_mbp <- data_min
  }
  
  if (!is.null(end_mbp)) {
    # If end_mbp exceeds maximum, use maximum
    if (end_mbp > data_max) {
      message(paste0("Adjusting end from ", end_mbp, " to data maximum ", round(data_max, 2), " Mbp"))
      end_mbp <- data_max
    }
  } else {
    end_mbp <- data_max
  }
  
  # Apply position range filter
  data_chr <- data_chr %>%
    filter(position >= start_mbp & position <= end_mbp)
  
  # Filter BED regions if they exist
  if (!is.null(bed_regions)) {
    bed_regions <- bed_regions %>%
      filter(chromosome == target_chr) %>%
      filter(end_mbp >= start_mbp & start_mbp <= end_mbp) %>%
      # Clip BED regions to the specified range
      mutate(
        start_mbp = pmax(start_mbp, !!start_mbp),
        end_mbp = pmin(end_mbp, !!end_mbp)
      )
  }
  
  # Create the plot
  p <- ggplot(data_chr, aes(x = position, y = num_chromosomes))
  
  # Add BED regions if available with colors
  if (!is.null(bed_regions) && nrow(bed_regions) > 0) {
    p <- p +
      geom_rect(data = bed_regions,
                aes(xmin = start_mbp, xmax = end_mbp, ymin = 0, ymax = 25, fill = name),
                inherit.aes = FALSE,
                alpha = 0.3)
    
    # Add color scale if bed_colors provided
    if (exists("bed_colors")) {
      p <- p + scale_fill_manual(values = bed_colors, name = "Region")
    }
  }
  
  p <- p +
    geom_line(color = "darkorange", linewidth = 0.8, alpha = 0.9) +
    
    # Set x-axis limits based on specified range
    scale_x_continuous(
      limits = c(start_mbp, end_mbp),
      breaks = scales::pretty_breaks(n = 10),
      expand = c(0.01, 0)
    ) +
    
    scale_y_continuous(
      limits = c(0, 25),
      breaks = seq(0, 25, 5)
    ) +
    
    # Add horizontal reference line at 1
    geom_hline(yintercept = 1, linetype = "dashed", color = "gray50", alpha = 0.5, linewidth = 0.3) +
    
    labs(
      title = paste0("Number of unique chromosomes per region - ", target_chr, 
                     " (", round(start_mbp, 1), "-", round(end_mbp, 1), " Mbp)"),
      x = "Position (Mbp)",
      y = "Number of Chromosomes"
    ) +
    
    theme_minimal() +
    theme(
      axis.text = element_text(size = 10),
      axis.title = element_text(size = 12),
      plot.title = element_text(size = 14, face = "bold", hjust = 0.5),
      panel.grid.minor = element_blank(),
      panel.grid.major.x = element_line(color = "gray90", linewidth = 0.2),
      panel.grid.major.y = element_line(color = "gray90", linewidth = 0.2),
      legend.position = "right"
    )
  
  return(p)
}

# General function to create chromosome matching heatmap
plot_chromosome_matching_heatmap <- function(data, 
                                             target_chr = "chr1", 
                                             start_mbp = NULL, 
                                             end_mbp = NULL,
                                             highlight_regions = TRUE,
                                             output_filename = NULL) {
  
  # Filter for the target chromosome
  chr_data <- data %>%
    filter(chromosome == target_chr) %>%
    mutate(position = (start + end) / 2 / 1e6)
  
  # Check if data exists for this chromosome
  if (nrow(chr_data) == 0) {
    warning(paste("No data found for chromosome:", target_chr))
    return(NULL)
  }
  
  # Get actual data range
  data_min <- min(chr_data$position)
  data_max <- max(chr_data$position)
  
  # Set position range with defaults
  if (is.null(start_mbp)) {
    start_mbp <- data_min
  } else {
    # Ensure start_mbp is within data range
    if (start_mbp < data_min) {
      message(paste0("Adjusting start from ", start_mbp, " to data minimum ", round(data_min, 2), " Mbp"))
      start_mbp <- data_min
    }
    if (start_mbp > data_max) {
      warning(paste0("start_mbp (", start_mbp, ") is beyond data range. Using data minimum."))
      start_mbp <- data_min
    }
  }
  
  if (is.null(end_mbp)) {
    end_mbp <- data_max
  } else {
    # Ensure end_mbp is within data range
    if (end_mbp > data_max) {
      message(paste0("Adjusting end from ", end_mbp, " to data maximum ", round(data_max, 2), " Mbp"))
      end_mbp <- data_max
    }
    if (end_mbp < data_min) {
      warning(paste0("end_mbp (", end_mbp, ") is before data range. Using data maximum."))
      end_mbp <- data_max
    }
  }
  
  # Validate that start < end
  if (start_mbp >= end_mbp) {
    warning("start_mbp must be less than end_mbp. Swapping values.")
    temp <- start_mbp
    start_mbp <- end_mbp
    end_mbp <- temp
  }
  
  # Filter by position range
  chr_data_filtered <- chr_data %>%
    filter(position >= start_mbp & position <= end_mbp)
  
  if (nrow(chr_data_filtered) == 0) {
    warning(paste0("No data in specified range [", round(start_mbp, 2), ", ", round(end_mbp, 2), "] Mbp"))
    return(NULL)
  }
  
  # Parse the comma-separated chromosomes list into a binary matrix
  parse_chromosomes_binary <- function(data) {
    # Get all possible chromosomes
    all_chroms <- paste0("chr", c(1:22, "X", "Y", "M"))
    
    # Initialize binary matrix
    binary_matrix <- matrix(0, 
                            nrow = nrow(data), 
                            ncol = length(all_chroms),
                            dimnames = list(NULL, all_chroms))
    
    # Fill in the binary matrix
    for(i in 1:nrow(data)) {
      if(!is.na(data$chromosomes[i])) {
        # Split the comma-separated list
        chroms_list <- strsplit(data$chromosomes[i], ",")[[1]]
        # Mark present chromosomes as 1
        for(chr in chroms_list) {
          chr_clean <- trimws(chr)
          if(chr_clean %in% all_chroms) {
            binary_matrix[i, chr_clean] <- 1
          }
        }
      }
    }
    
    return(binary_matrix)
  }
  
  # Create binary matrix
  chr_binary <- parse_chromosomes_binary(chr_data_filtered)
  
  # Combine with position data for plotting
  chr_heatmap_data <- cbind(chr_data_filtered %>% select(position), chr_binary) %>%
    as.data.frame() %>%
    pivot_longer(cols = -position, names_to = "matching_chromosome", values_to = "present")
  
  # Calculate appropriate x-axis breaks based on the range
  x_range <- end_mbp - start_mbp
  if (x_range <= 5) {
    x_breaks <- seq(floor(start_mbp*2)/2, ceiling(end_mbp*2)/2, by = 0.5)
  } else if (x_range <= 10) {
    x_breaks <- seq(floor(start_mbp), ceiling(end_mbp), by = 1)
  } else if (x_range <= 50) {
    x_breaks <- seq(floor(start_mbp/5)*5, ceiling(end_mbp/5)*5, by = 5)
  } else if (x_range <= 100) {
    x_breaks <- seq(floor(start_mbp/10)*10, ceiling(end_mbp/10)*10, by = 10)
  } else {
    x_breaks <- seq(floor(start_mbp/50)*50, ceiling(end_mbp/50)*50, by = 50)
  }
  
  # Filter to ensure breaks are within the actual range
  x_breaks <- x_breaks[x_breaks >= start_mbp & x_breaks <= end_mbp]
  
  # Create the binary heatmap
  p_heatmap <- ggplot(chr_heatmap_data, 
                      aes(x = position, y = matching_chromosome, fill = factor(present))) +
    geom_tile() +
    scale_fill_manual(values = c("0" = "white", "1" = "darkblue"),
                      labels = c("No match", "Match"),
                      name = "Status") +
    scale_x_continuous(expand = c(0, 0), 
                       limits = c(start_mbp, end_mbp),
                       breaks = x_breaks) +
    scale_y_discrete(limits = rev(paste0("chr", c(1:22, "X", "Y", "M")))) +
    labs(
      title = paste0("Chromosome Matching Pattern for ", target_chr, 
                     " (", round(start_mbp, 1), "-", round(end_mbp, 1), " Mbp)"),
      subtitle = paste0(window_size, " windows (", nrow(chr_data_filtered), " windows in range)"),
      x = paste0("Position on ", target_chr, " (Mbp)"),
      y = "Matching Chromosome"
    ) +
    theme_minimal() +
    theme(
      axis.text.y = element_text(size = 8),
      axis.text.x = element_text(size = 10, angle = 45, hjust = 1),
      plot.title = element_text(size = 14, face = "bold", hjust = 0.5),
      plot.subtitle = element_text(size = 11, hjust = 0.5, color = "gray40"),
      panel.grid = element_blank(),
      panel.border = element_rect(color = "black", fill = NA),
      legend.position = "none"
    )
  
  # Print summary statistics
  cat("\n=== Chromosome Matching Summary for", target_chr, "===\n")
  cat("Position range:", round(start_mbp, 2), "-", round(end_mbp, 2), "Mbp\n")
  cat("Number of windows:", nrow(chr_data_filtered), "\n")
  
  # Calculate matching frequency
  match_freq <- colSums(chr_binary)
  match_freq <- match_freq[match_freq > 0]
  match_freq <- sort(match_freq, decreasing = TRUE)
  
  cat("\nTop matching chromosomes:\n")
  if (length(match_freq) > 0) {
    top_matches <- head(match_freq, 10)
    for(i in 1:length(top_matches)) {
      cat(sprintf("  %s: %d windows (%.1f%%)\n", 
                  names(top_matches)[i], 
                  top_matches[i], 
                  100 * top_matches[i] / nrow(chr_data_filtered)))
    }
  }
  
  return(p_heatmap)
}

plot_chromosome_matching_heatmap2 <- function(data, 
                                              target_chr = "chr1", 
                                              start_mbp = NULL, 
                                              end_mbp = NULL,
                                              bed_regions = NULL,
                                              highlight_regions = TRUE,
                                              show_numbers = "auto",  # "auto", "always", "never"
                                              number_threshold = 30,  # max windows to show numbers
                                              output_filename = NULL) {
  
  # Filter for the target chromosome
  chr_data <- data %>%
    filter(chromosome == target_chr) %>%
    mutate(position = (start + end) / 2 / 1e6)
  
  # Check if data exists for this chromosome
  if (nrow(chr_data) == 0) {
    warning(paste("No data found for chromosome:", target_chr))
    return(NULL)
  }
  
  # Get actual data range
  data_min <- min(chr_data$position)
  data_max <- max(chr_data$position)
  
  # Set position range with defaults
  if (is.null(start_mbp)) {
    start_mbp <- data_min
  } else {
    # Ensure start_mbp is within data range
    if (start_mbp < data_min) {
      message(paste0("Adjusting start from ", start_mbp, " to data minimum ", round(data_min, 2), " Mbp"))
      start_mbp <- data_min
    }
    if (start_mbp > data_max) {
      warning(paste0("start_mbp (", start_mbp, ") is beyond data range. Using data minimum."))
      start_mbp <- data_min
    }
  }
  
  if (is.null(end_mbp)) {
    end_mbp <- data_max
  } else {
    # Ensure end_mbp is within data range
    if (end_mbp > data_max) {
      message(paste0("Adjusting end from ", end_mbp, " to data maximum ", round(data_max, 2), " Mbp"))
      end_mbp <- data_max
    }
    if (end_mbp < data_min) {
      warning(paste0("end_mbp (", end_mbp, ") is before data range. Using data maximum."))
      end_mbp <- data_max
    }
  }
  
  # Validate that start < end
  if (start_mbp >= end_mbp) {
    warning("start_mbp must be less than end_mbp. Swapping values.")
    temp <- start_mbp
    start_mbp <- end_mbp
    end_mbp <- temp
  }
  
  # Filter by position range
  chr_data_filtered <- chr_data %>%
    filter(position >= start_mbp & position <= end_mbp)
  
  if (nrow(chr_data_filtered) == 0) {
    warning(paste0("No data in specified range [", round(start_mbp, 2), ", ", round(end_mbp, 2), "] Mbp"))
    return(NULL)
  }
  
  # Parse the chroms-num_haplotypes column to get actual counts
  parse_chromosomes_counts <- function(data) {
    # Get all possible chromosomes
    all_chroms <- paste0("chr", c(1:22, "X", "Y", "M"))
    
    # Initialize count matrix
    count_matrix <- matrix(0, 
                           nrow = nrow(data), 
                           ncol = length(all_chroms),
                           dimnames = list(NULL, all_chroms))
    
    # Fill in the count matrix
    for(i in 1:nrow(data)) {
      if(!is.na(data$`chroms-num_haplotypes`[i]) && data$`chroms-num_haplotypes`[i] != "") {
        # Split the comma-separated list
        pairs <- strsplit(data$`chroms-num_haplotypes`[i], ",")[[1]]
        
        # Parse each pair to get chromosome and count
        for(pair in pairs) {
          # Split by the last hyphen to separate chromosome from count
          parts <- strsplit(trimws(pair), "-")[[1]]
          if(length(parts) >= 2) {
            # The chromosome is everything except the last part
            chr_name <- paste(parts[-length(parts)], collapse = "-")
            # The count is the last part
            count <- as.numeric(parts[length(parts)])
            
            if(chr_name %in% all_chroms && !is.na(count)) {
              count_matrix[i, chr_name] <- count
            }
          }
        }
      }
    }
    
    return(count_matrix)
  }
  
  # Create count matrix
  chr_counts <- parse_chromosomes_counts(chr_data_filtered)
  
  # Combine with position data for plotting
  chr_heatmap_data <- cbind(chr_data_filtered %>% select(position), chr_counts) %>%
    as.data.frame() %>%
    pivot_longer(cols = -position, names_to = "matching_chromosome", values_to = "count")
  
  # Determine whether to show numbers
  show_text <- FALSE
  if (show_numbers == "always") {
    show_text <- TRUE
  } else if (show_numbers == "auto") {
    # Show numbers if we have 30 or fewer windows
    show_text <- nrow(chr_data_filtered) <= number_threshold
  }
  
  # Calculate appropriate x-axis breaks based on the range
  x_range <- end_mbp - start_mbp
  if (x_range <= 5) {
    x_breaks <- seq(floor(start_mbp*2)/2, ceiling(end_mbp*2)/2, by = 0.5)
  } else if (x_range <= 10) {
    x_breaks <- seq(floor(start_mbp), ceiling(end_mbp), by = 1)
  } else if (x_range <= 50) {
    x_breaks <- seq(floor(start_mbp/5)*5, ceiling(end_mbp/5)*5, by = 5)
  } else if (x_range <= 100) {
    x_breaks <- seq(floor(start_mbp/10)*10, ceiling(end_mbp/10)*10, by = 10)
  } else {
    x_breaks <- seq(floor(start_mbp/50)*50, ceiling(end_mbp/50)*50, by = 50)
  }
  
  # Filter to ensure breaks are within the actual range
  x_breaks <- x_breaks[x_breaks >= start_mbp & x_breaks <= end_mbp]
  
  # Get the maximum count for color scale
  max_count <- max(chr_heatmap_data$count, na.rm = TRUE)
  
  # Create custom color scale
  # White for 0, then a gradient from a visible blue to dark blue
  if (max_count > 0) {
    # Create breaks for the color scale
    if (max_count == 1) {
      color_breaks <- c(0, 1)
      color_values <- c(0, 1)
      colors <- c("white", "#2166ac")
    } else {
      # Create a color scale that starts at 0 (white) and has visible colors for values > 0
      color_breaks <- c(0, 1, max_count)
      color_values <- c(0, 0.4, 1)  # 0 maps to white, 1 maps to 40% of the gradient, max to 100%
      colors <- c("white", "#6baed6", "#08306b")
    }
  } else {
    colors <- c("white", "white")
    color_breaks <- c(0, 1)
    color_values <- c(0, 1)
  }
  
  # Create the heatmap
  p_heatmap <- ggplot(chr_heatmap_data, 
                      aes(x = position, y = matching_chromosome, fill = count))
  
  # Add the tile layer
  p_heatmap <- p_heatmap + geom_tile()
  
  # Add text labels if appropriate
  if (show_text) {
    # Create a subset with only non-zero values for text
    text_data <- chr_heatmap_data %>%
      filter(count > 0)
    
    p_heatmap <- p_heatmap +
      geom_text(data = text_data,
                aes(x = position, y = matching_chromosome, label = count),
                color = "white", size = 2.5, fontface = "bold")
  }
  
  # Apply color scale
  if (max_count > 0) {
    p_heatmap <- p_heatmap +
      scale_fill_gradientn(
        colors = colors,
        values = color_values,
        breaks = pretty(c(0, max_count), n = 5),
        limits = c(0, max_count),
        name = "Haplotype\ncount",
        na.value = "white"
      )
  } else {
    p_heatmap <- p_heatmap +
      scale_fill_gradient(low = "white", high = "white", 
                          name = "Haplotype\ncount",
                          limits = c(0, 1))
  }
  
  p_heatmap <- p_heatmap +
    scale_x_continuous(expand = c(0, 0), 
                       limits = c(start_mbp, end_mbp),
                       breaks = x_breaks) +
    scale_y_discrete(limits = rev(paste0("chr", c(1:22, "X", "Y", "M")))) +
    labs(
      title = paste0("Chromosome matching pattern for ", target_chr, 
                     " (", round(start_mbp, 1), "-", round(end_mbp, 1), " Mbp)"),
      subtitle = paste0(window_size, " windows (", nrow(chr_data_filtered), 
                        " windows, max ", max_count, " haplotypes",
                        ifelse(show_text, ", showing counts", ""), ")"),
      x = paste0("Position on ", target_chr, " (Mbp)"),
      y = "Matching Chromosome"
    ) +
    theme_minimal() +
    theme(
      axis.text.y = element_text(size = 8),
      axis.text.x = element_text(size = 10, angle = 45, hjust = 1),
      plot.title = element_text(size = 14, face = "bold", hjust = 0.5),
      plot.subtitle = element_text(size = 11, hjust = 0.5, color = "gray40"),
      panel.grid = element_blank(),
      panel.border = element_rect(color = "black", fill = NA),
      legend.position = "right",
      legend.key.height = unit(1, "cm"),
      legend.title = element_text(size = 10, face = "bold"),
      legend.text = element_text(size = 9)
    )
  
  # Add BED region annotations if provided
  if (!is.null(bed_regions) && highlight_regions) {
    # Store the input parameters with different names to avoid naming conflicts
    input_start <- start_mbp
    input_end <- end_mbp
    
    chr_bed <- bed_regions %>% 
      filter(chromosome == target_chr) %>%
      # Filter for regions that overlap with the specified range
      filter(end_mbp >= input_start & start_mbp <= input_end) %>%
      # Clip the regions to the specified range
      mutate(
        start_mbp_clipped = pmax(start_mbp, input_start),
        end_mbp_clipped = pmin(end_mbp, input_end),
        mid_pos = (start_mbp_clipped + end_mbp_clipped) / 2
      )
    
    if (nrow(chr_bed) > 0) {
      # Add vertical lines for region boundaries
      p_heatmap <- p_heatmap +
        geom_vline(data = chr_bed, aes(xintercept = start_mbp_clipped), 
                   color = "red", linetype = "dashed", alpha = 0.7, size = 0.5) +
        geom_vline(data = chr_bed, aes(xintercept = end_mbp_clipped), 
                   color = "red", linetype = "dashed", alpha = 0.7, size = 0.5)
      
      # Add region labels at the top
      # Calculate y position for labels (above the heatmap)
      y_label_pos <- length(paste0("chr", c(1:22, "X", "Y", "M"))) + 0.5
      
      p_heatmap <- p_heatmap +
        geom_text(data = chr_bed,
                  aes(x = mid_pos, y = y_label_pos, label = name),
                  angle = 0, vjust = 0, size = 3, color = "red",
                  inherit.aes = FALSE)
    }
  }
  
  # Print summary statistics
  cat("\n=== Chromosome Matching Summary for", target_chr, "===\n")
  cat("Position range:", round(start_mbp, 2), "-", round(end_mbp, 2), "Mbp\n")
  cat("Number of windows:", nrow(chr_data_filtered), "\n")
  cat("Maximum haplotype count:", max_count, "\n")
  if (show_text) {
    cat("Showing count numbers in cells\n")
  }
  
  # Calculate total haplotypes per chromosome
  haplo_totals <- colSums(chr_counts)
  haplo_totals <- haplo_totals[haplo_totals > 0]
  haplo_totals <- sort(haplo_totals, decreasing = TRUE)
  
  cat("\nTop matching chromosomes (by total haplotype count):\n")
  if (length(haplo_totals) > 0) {
    top_matches <- head(haplo_totals, 10)
    for(i in 1:length(top_matches)) {
      # Also calculate how many windows have matches
      windows_with_match <- sum(chr_counts[, names(top_matches)[i]] > 0)
      avg_haplo <- round(top_matches[i] / windows_with_match, 1)
      
      cat(sprintf("  %s: %d total haplotypes across %d windows (avg %.1f per window)\n", 
                  names(top_matches)[i], 
                  top_matches[i],
                  windows_with_match,
                  avg_haplo))
    }
  }
  
  # If BED regions exist, summarize matches within them
  if (!is.null(bed_regions) && highlight_regions) {
    input_start <- start_mbp
    input_end <- end_mbp
    
    chr_bed <- bed_regions %>% 
      filter(chromosome == target_chr) %>%
      filter(end_mbp >= input_start & start_mbp <= input_end)
    
    if (nrow(chr_bed) > 0) {
      cat("\n--- Matches within annotated regions ---\n")
      for(i in 1:nrow(chr_bed)) {
        # Use the actual region boundaries (not clipped) for data filtering
        region_start <- max(chr_bed$start_mbp[i], input_start)
        region_end <- min(chr_bed$end_mbp[i], input_end)
        
        region_indices <- which(chr_data_filtered$position >= region_start & 
                                  chr_data_filtered$position <= region_end)
        
        if(length(region_indices) > 0) {
          # Get counts for this region
          region_counts <- chr_counts[region_indices, , drop = FALSE]
          region_totals <- colSums(region_counts)
          region_totals <- region_totals[region_totals > 0]
          region_totals <- sort(region_totals, decreasing = TRUE)
          
          cat("\n", chr_bed$name[i], " (", round(region_start, 2), 
              "-", round(region_end, 2), " Mbp, ", 
              length(region_indices), " windows):\n", sep="")
          
          if(length(region_totals) > 0) {
            top_in_region <- head(region_totals, 5)
            for(j in 1:length(top_in_region)) {
              windows_with_match <- sum(region_counts[, names(top_in_region)[j]] > 0)
              cat(sprintf("    %s: %d haplotypes in %d windows\n", 
                          names(top_in_region)[j], 
                          top_in_region[j],
                          windows_with_match))
            }
          } else {
            cat("    No matches in this region\n")
          }
        }
      }
    }
  }
  
  return(p_heatmap)
}

# Function to create average identity heatmap with automatic gradient scaling
plot_chromosome_identity_heatmap <- function(data, 
                                             target_chr = "chr1", 
                                             start_mbp = NULL, 
                                             end_mbp = NULL,
                                             bed_regions = NULL,
                                             highlight_regions = TRUE,
                                             show_numbers = "auto",
                                             number_threshold = 30,
                                             output_filename = NULL) {
  
  # Filter for the target chromosome
  chr_data <- data %>%
    filter(chromosome == target_chr) %>%
    mutate(position = (start + end) / 2 / 1e6)
  
  if (nrow(chr_data) == 0) {
    warning(paste("No data found for chromosome:", target_chr))
    return(NULL)
  }
  
  # Get actual data range
  data_min <- min(chr_data$position)
  data_max <- max(chr_data$position)
  
  # Set position range with defaults
  if (is.null(start_mbp)) {
    start_mbp <- data_min
  } else {
    if (start_mbp < data_min) {
      message(paste0("Adjusting start from ", start_mbp, " to data minimum ", round(data_min, 2), " Mbp"))
      start_mbp <- data_min
    }
  }
  
  if (is.null(end_mbp)) {
    end_mbp <- data_max
  } else {
    if (end_mbp > data_max) {
      message(paste0("Adjusting end from ", end_mbp, " to data maximum ", round(data_max, 2), " Mbp"))
      end_mbp <- data_max
    }
  }
  
  if (start_mbp >= end_mbp) {
    warning("start_mbp must be less than end_mbp. Swapping values.")
    temp <- start_mbp
    start_mbp <- end_mbp
    end_mbp <- temp
  }
  
  # Filter by position range
  chr_data_filtered <- chr_data %>%
    filter(position >= start_mbp & position <= end_mbp)
  
  if (nrow(chr_data_filtered) == 0) {
    warning(paste0("No data in specified range [", round(start_mbp, 2), ", ", round(end_mbp, 2), "] Mbp"))
    return(NULL)
  }
  
  # Parse the chroms-avg_identity column
  parse_chromosomes_identity <- function(data) {
    all_chroms <- paste0("chr", c(1:22, "X", "Y", "M"))
    
    # Initialize identity matrix with NA
    identity_matrix <- matrix(NA, 
                              nrow = nrow(data), 
                              ncol = length(all_chroms),
                              dimnames = list(NULL, all_chroms))
    
    # Fill in the identity matrix
    for(i in 1:nrow(data)) {
      if(!is.na(data$`chroms-avg_identity`[i]) && data$`chroms-avg_identity`[i] != "") {
        pairs <- strsplit(data$`chroms-avg_identity`[i], ",")[[1]]
        
        for(pair in pairs) {
          parts <- strsplit(trimws(pair), "-")[[1]]
          if(length(parts) >= 2) {
            chr_name <- paste(parts[-length(parts)], collapse = "-")
            identity <- as.numeric(parts[length(parts)])
            
            if(chr_name %in% all_chroms && !is.na(identity)) {
              identity_matrix[i, chr_name] <- identity
            }
          }
        }
      }
    }
    
    return(identity_matrix)
  }
  
  # Create identity matrix
  chr_identity <- parse_chromosomes_identity(chr_data_filtered)
  
  # Combine with position data for plotting
  chr_heatmap_data <- cbind(chr_data_filtered %>% select(position), chr_identity) %>%
    as.data.frame() %>%
    pivot_longer(cols = -position, names_to = "matching_chromosome", values_to = "identity")
  
  # Calculate min, max, and midpoint from actual data (excluding NA)
  identity_values <- chr_heatmap_data$identity[!is.na(chr_heatmap_data$identity)]
  
  if (length(identity_values) == 0) {
    warning("No identity values found in the data")
    return(NULL)
  }
  
  identity_min <- min(identity_values)
  identity_max <- max(identity_values)
  identity_midpoint <- median(identity_values)
  
  cat("\n=== Identity gradient parameters ===\n")
  cat("Min identity:", round(identity_min, 4), "\n")
  cat("Max identity:", round(identity_max, 4), "\n")
  cat("Midpoint (median):", round(identity_midpoint, 4), "\n")
  cat("Mean identity:", round(mean(identity_values), 4), "\n\n")
  
  # Determine whether to show numbers
  show_text <- FALSE
  if (show_numbers == "always") {
    show_text <- TRUE
  } else if (show_numbers == "auto") {
    show_text <- nrow(chr_data_filtered) <= number_threshold
  }
  
  # Calculate x-axis breaks
  x_range <- end_mbp - start_mbp
  if (x_range <= 5) {
    x_breaks <- seq(floor(start_mbp*2)/2, ceiling(end_mbp*2)/2, by = 0.5)
  } else if (x_range <= 10) {
    x_breaks <- seq(floor(start_mbp), ceiling(end_mbp), by = 1)
  } else if (x_range <= 50) {
    x_breaks <- seq(floor(start_mbp/5)*5, ceiling(end_mbp/5)*5, by = 5)
  } else if (x_range <= 100) {
    x_breaks <- seq(floor(start_mbp/10)*10, ceiling(end_mbp/10)*10, by = 10)
  } else {
    x_breaks <- seq(floor(start_mbp/50)*50, ceiling(end_mbp/50)*50, by = 50)
  }
  x_breaks <- x_breaks[x_breaks >= start_mbp & x_breaks <= end_mbp]
  
  # Create the heatmap
  p_heatmap <- ggplot(chr_heatmap_data, 
                      aes(x = position, y = matching_chromosome, fill = identity)) +
    geom_tile()
  
  # Add text labels if appropriate
  if (show_text) {
    text_data <- chr_heatmap_data %>%
      filter(!is.na(identity)) %>%
      mutate(
        # Choose text color based on identity value relative to midpoint
        text_color = ifelse(identity < identity_midpoint, "white", "black")
      )
    
    p_heatmap <- p_heatmap +
      geom_text(data = text_data,
                aes(x = position, y = matching_chromosome, 
                    label = sprintf("%.3f", identity),
                    color = text_color),
                size = 2.5, fontface = "bold",
                hjust = 0.5, vjust = 0.5) +
      scale_color_identity()  # Use the actual color values from text_color
  }
  
  # Add a small buffer to ensure all values are included
  identity_range <- identity_max - identity_min
  buffer <- max(0.001, identity_range * 0.01)
  
  identity_min_buffered <- identity_min - buffer
  identity_max_buffered <- identity_max + buffer
  
  # Calculate pretty breaks for the legend
  identity_breaks <- pretty(c(identity_min, identity_max), n = 5)
  
  # Apply color scale with automatic scaling
  p_heatmap <- p_heatmap +
    scale_fill_gradient2(
      low = "#d73027",
      mid = "#fee08b",
      high = "#1a9850",
      midpoint = identity_midpoint,
      limits = c(identity_min_buffered, identity_max_buffered),
      na.value = "white",
      name = "Avg\nIdentity",
      breaks = identity_breaks,
      labels = function(x) sprintf("%.3f", x)
    ) +
    scale_x_continuous(
      expand = expansion(mult = c(0.02, 0.02)),  # FIX: Add 2% padding on both sides
      limits = c(start_mbp, end_mbp),
      breaks = x_breaks
    ) +
    scale_y_discrete(limits = rev(paste0("chr", c(1:22, "X", "Y", "M")))) +
    labs(
      title = paste0("Average alignment identity for ", target_chr, 
                     " (", round(start_mbp, 1), "-", round(end_mbp, 1), " Mbp)"),
      subtitle = paste0(window_size, " windows (", nrow(chr_data_filtered), " windows, ",
                        "identity range: ", sprintf("%.3f", identity_min), "-", 
                        sprintf("%.3f", identity_max), ")"),
      x = paste0("Position on ", target_chr, " (Mbp)"),
      y = "Matching Chromosome"
    ) +
    theme_minimal() +
    theme(
      axis.text.y = element_text(size = 8),
      axis.text.x = element_text(size = 10, angle = 45, hjust = 1),
      plot.title = element_text(size = 14, face = "bold", hjust = 0.5),
      plot.subtitle = element_text(size = 11, hjust = 0.5, color = "gray40"),
      panel.grid = element_blank(),
      panel.border = element_rect(color = "black", fill = NA),
      legend.position = "right",
      legend.key.height = unit(1, "cm"),
      legend.title = element_text(size = 10, face = "bold"),
      legend.text = element_text(size = 8)
    )
  
  # Add BED region annotations if provided
  if (!is.null(bed_regions) && highlight_regions) {
    input_start <- start_mbp
    input_end <- end_mbp
    
    chr_bed <- bed_regions %>% 
      filter(chromosome == target_chr) %>%
      filter(end_mbp >= input_start & start_mbp <= input_end) %>%
      mutate(
        start_mbp_clipped = pmax(start_mbp, input_start),
        end_mbp_clipped = pmin(end_mbp, input_end),
        mid_pos = (start_mbp_clipped + end_mbp_clipped) / 2
      )
    
    if (nrow(chr_bed) > 0) {
      p_heatmap <- p_heatmap +
        geom_vline(data = chr_bed, aes(xintercept = start_mbp_clipped), 
                   color = "red", linetype = "dashed", alpha = 0.7, size = 0.5) +
        geom_vline(data = chr_bed, aes(xintercept = end_mbp_clipped), 
                   color = "red", linetype = "dashed", alpha = 0.7, size = 0.5)
      
      y_label_pos <- length(paste0("chr", c(1:22, "X", "Y", "M"))) + 0.5
      
      p_heatmap <- p_heatmap +
        geom_text(data = chr_bed,
                  aes(x = mid_pos, y = y_label_pos, label = name),
                  angle = 0, vjust = 0, size = 3, color = "red",
                  inherit.aes = FALSE)
    }
  }
  
  # Print summary statistics
  cat("=== Average Identity Summary for", target_chr, "===\n")
  cat("Position range:", round(start_mbp, 2), "-", round(end_mbp, 2), "Mbp\n")
  cat("Number of windows:", nrow(chr_data_filtered), "\n")
  
  # Calculate average identity per chromosome (excluding NA)
  identity_avgs <- colMeans(chr_identity, na.rm = TRUE)
  identity_avgs <- identity_avgs[!is.na(identity_avgs)]
  identity_avgs <- sort(identity_avgs, decreasing = TRUE)
  
  cat("\nAverage identity by chromosome:\n")
  if (length(identity_avgs) > 0) {
    top_matches <- head(identity_avgs, 10)
    for(i in 1:length(top_matches)) {
      windows_with_match <- sum(!is.na(chr_identity[, names(top_matches)[i]]))
      cat(sprintf("  %s: %.4f (across %d windows)\n", 
                  names(top_matches)[i], 
                  top_matches[i],
                  windows_with_match))
    }
  }
  
  return(p_heatmap)
}

# Example usage for all functions

# Single chromosome plot
plot_single_chromosome(data, 
                       target_chr = "chr1", 
                       start_mbp = 0, 
                       end_mbp = 999,
                       bed_regions = bed_regions)

# Binary matching heatmap
plot_chromosome_matching_heatmap(data, 
                                 target_chr = "chr1",
                                 start_mbp = 0, 
                                 end_mbp = 5,
                                 )

# Haplotype count heatmap - full chromosome
plot_chromosome_matching_heatmap2(data, 
                                  target_chr = "chr1",
                                  start_mbp = 0, 
                                  end_mbp = 1,
                                  bed_regions = NULL,
                                  show_numbers = "auto")

# Identity heatmap - full chromosome
plot_chromosome_identity_heatmap(data, 
                                 target_chr = "chr1",
                                 bed_regions = bed_regions)

# Identity heatmap - zoomed view
plot_chromosome_identity_heatmap(data, 
                                 target_chr = "chr1",
                                 start_mbp = 0,
                                 end_mbp = 1,
                                 bed_regions = NULL,
                                 show_numbers = "auto")

<<<<<<< HEAD
# Function to create genome-wide stacked heatmap (num_chromosomes)
plot_genome_wide_numchrom_heatmap <- function(data,
                                               bed_regions = NULL,
                                               highlight_regions = TRUE,
                                               output_filename = NULL) {

  # Parse the chroms-num_haplotypes column to get counts for all chromosomes
  parse_chromosomes_counts <- function(data) {
    all_chroms <- paste0("chr", c(1:22, "X", "Y", "M"))

    count_matrix <- matrix(0,
                           nrow = nrow(data),
                           ncol = length(all_chroms),
                           dimnames = list(NULL, all_chroms))

    for(i in 1:nrow(data)) {
      if(!is.na(data$`chroms-num_haplotypes`[i]) && data$`chroms-num_haplotypes`[i] != "") {
        pairs <- strsplit(data$`chroms-num_haplotypes`[i], ",")[[1]]

        for(pair in pairs) {
          parts <- strsplit(trimws(pair), "-")[[1]]
          if(length(parts) >= 2) {
            chr_name <- paste(parts[-length(parts)], collapse = "-")
            count <- as.numeric(parts[length(parts)])

            if(chr_name %in% all_chroms && !is.na(count)) {
              count_matrix[i, chr_name] <- count
            }
          }
        }
      }
    }

    return(count_matrix)
  }

  # Create count matrix for all data
  chr_counts <- parse_chromosomes_counts(data)

  # Combine with position and chromosome data
  heatmap_data <- cbind(
    data %>% select(chromosome, position = position),
    chr_counts
  ) %>%
    as.data.frame() %>%
    pivot_longer(cols = -c(chromosome, position),
                 names_to = "matching_chromosome",
                 values_to = "count")

  # Ensure chromosome ordering
  heatmap_data$chromosome <- factor(heatmap_data$chromosome,
                                    levels = c(paste0("chr", 1:22), "chrX", "chrY", "chrM"))

  # Get max count for color scale
  max_count <- max(heatmap_data$count, na.rm = TRUE)

  # Create custom color scale
  if (max_count > 0) {
    if (max_count == 1) {
      color_breaks <- c(0, 1)
      color_values <- c(0, 1)
      colors <- c("white", "#2166ac")
    } else {
      color_breaks <- c(0, 1, max_count)
      color_values <- c(0, 0.4, 1)
      colors <- c("white", "#6baed6", "#08306b")
    }
  } else {
    colors <- c("white", "white")
    color_breaks <- c(0, 1)
    color_values <- c(0, 1)
  }

  # Create the heatmap
  # Calculate tile width per chromosome for proper rendering
  tile_widths <- heatmap_data %>%
    group_by(chromosome) %>%
    summarize(tile_width = median(diff(sort(unique(position))), na.rm = TRUE) * 1.01) %>%
    ungroup()

  heatmap_data <- heatmap_data %>%
    left_join(tile_widths, by = "chromosome")

  p_heatmap <- ggplot(heatmap_data,
                      aes(x = position, y = matching_chromosome, fill = count)) +
    geom_tile(aes(width = tile_width), height = 1) +
    facet_grid(chromosome ~ ., scales = "free_x", switch = "y") +
    scale_x_continuous(expand = c(0.01, 0)) +
    scale_y_discrete(limits = rev(paste0("chr", c(1:22, "X", "Y", "M")))) +
    labs(
      title = paste0("Genome-wide chromosome matching patterns (", window_size, " windows)"),
      subtitle = paste0("Haplotype counts per matching chromosome (max ", max_count, " haplotypes)"),
      x = "Position (Mbp)",
      y = "Target chromosome | Matching Chromosome"
    ) +
    theme_minimal() +
    theme(
      strip.text.y.left = element_text(size = 8, angle = 0),
      strip.background = element_rect(fill = "gray95", color = NA),
      strip.placement = "outside",
      axis.text.y = element_text(size = 6),
      axis.text.x = element_text(size = 8),
      axis.title = element_text(size = 10),
      plot.title = element_text(size = 14, face = "bold", hjust = 0.5),
      plot.subtitle = element_text(size = 11, hjust = 0.5),
      panel.grid = element_blank(),
      panel.spacing = unit(0.05, "lines"),
      legend.position = "right",
      legend.key.height = unit(1, "cm"),
      legend.title = element_text(size = 10, face = "bold"),
      legend.text = element_text(size = 9)
    )

  # Apply color scale
  if (max_count > 0) {
    p_heatmap <- p_heatmap +
      scale_fill_gradientn(
        colors = colors,
        values = color_values,
        breaks = pretty(c(0, max_count), n = 5),
        limits = c(0, max_count),
        name = "Haplotype\ncount",
        na.value = "white"
      )
  } else {
    p_heatmap <- p_heatmap +
      scale_fill_gradient(low = "white", high = "white",
                          name = "Haplotype\ncount",
                          limits = c(0, 1))
  }

  cat("\n=== Genome-wide chromosome matching heatmap ===\n")
  cat("Maximum haplotype count:", max_count, "\n")
  cat("Total windows:", nrow(data), "\n\n")

  return(p_heatmap)
}

# Function to create genome-wide stacked identity heatmap
plot_genome_wide_identity_heatmap <- function(data,
                                               bed_regions = NULL,
                                               highlight_regions = TRUE,
                                               output_filename = NULL) {

  # Parse the chroms-avg_identity column
  parse_chromosomes_identity <- function(data) {
    all_chroms <- paste0("chr", c(1:22, "X", "Y", "M"))

    # Initialize identity matrix with NA
    identity_matrix <- matrix(NA,
                              nrow = nrow(data),
                              ncol = length(all_chroms),
                              dimnames = list(NULL, all_chroms))

    # Fill in the identity matrix
    for(i in 1:nrow(data)) {
      if(!is.na(data$`chroms-avg_identity`[i]) && data$`chroms-avg_identity`[i] != "") {
        pairs <- strsplit(data$`chroms-avg_identity`[i], ",")[[1]]

        for(pair in pairs) {
          parts <- strsplit(trimws(pair), "-")[[1]]
          if(length(parts) >= 2) {
            chr_name <- paste(parts[-length(parts)], collapse = "-")
            identity <- as.numeric(parts[length(parts)])

            if(chr_name %in% all_chroms && !is.na(identity)) {
              identity_matrix[i, chr_name] <- identity
            }
          }
        }
      }
    }

    return(identity_matrix)
  }

  # Create identity matrix for all data
  chr_identity <- parse_chromosomes_identity(data)

  # Combine with position and chromosome data
  heatmap_data <- cbind(
    data %>% select(chromosome, position = position),
    chr_identity
  ) %>%
    as.data.frame() %>%
    pivot_longer(cols = -c(chromosome, position),
                 names_to = "matching_chromosome",
                 values_to = "identity")

  # Ensure chromosome ordering
  heatmap_data$chromosome <- factor(heatmap_data$chromosome,
                                    levels = c(paste0("chr", 1:22), "chrX", "chrY", "chrM"))

  # Calculate identity statistics
  identity_values <- heatmap_data$identity[!is.na(heatmap_data$identity)]

  if (length(identity_values) == 0) {
    warning("No identity values found in the data")
    return(NULL)
  }

  identity_min <- min(identity_values)
  identity_max <- max(identity_values)
  identity_midpoint <- median(identity_values)

  cat("\n=== Genome-wide identity gradient parameters ===\n")
  cat("Min identity:", round(identity_min, 4), "\n")
  cat("Max identity:", round(identity_max, 4), "\n")
  cat("Midpoint (median):", round(identity_midpoint, 4), "\n")
  cat("Mean identity:", round(mean(identity_values), 4), "\n\n")

  # Add a small buffer to ensure all values are included
  identity_range <- identity_max - identity_min
  buffer <- max(0.001, identity_range * 0.01)

  identity_min_buffered <- identity_min - buffer
  identity_max_buffered <- identity_max + buffer

  # Create the heatmap
  # Calculate tile width per chromosome for proper rendering
  tile_widths <- heatmap_data %>%
    group_by(chromosome) %>%
    summarize(tile_width = median(diff(sort(unique(position))), na.rm = TRUE) * 1.01) %>%
    ungroup()

  heatmap_data <- heatmap_data %>%
    left_join(tile_widths, by = "chromosome")

  p_heatmap <- ggplot(heatmap_data,
                      aes(x = position, y = matching_chromosome, fill = identity)) +
    geom_tile(aes(width = tile_width), height = 1) +
    facet_grid(chromosome ~ ., scales = "free_x", switch = "y") +
    scale_x_continuous(expand = c(0.01, 0)) +
    scale_y_discrete(limits = rev(paste0("chr", c(1:22, "X", "Y", "M")))) +
    scale_fill_gradient(
      low = "#d73027",    # Red for low identity
      high = "#000000",   # Black for 100% identity
      limits = c(identity_min_buffered, identity_max_buffered),
      na.value = "white",
      name = "Avg\nIdentity",
      breaks = pretty(c(identity_min, identity_max), n = 5),
      labels = function(x) sprintf("%.3f", x)
    ) +
    labs(
      title = paste0("Genome-wide alignment identity patterns (", window_size, " windows)"),
      subtitle = paste0("Average identity per matching chromosome (range: ",
                        sprintf("%.3f", identity_min), "-", sprintf("%.3f", identity_max), ")"),
      x = "Position (Mbp)",
      y = "Target chromosome",
      caption = "Matching chromosomes (Y-axis within each panel, top to bottom):\nchr1  chr2  chr3  chr4  chr5  chr6  chr7  chr8  chr9  chr10  chr11  chr12\nchr13  chr14  chr15  chr16  chr17  chr18  chr19  chr20  chr21  chr22  chrX  chrY  chrM"
    ) +
    theme_minimal() +
    theme(
      strip.text.y.left = element_text(size = 8, angle = 0),
      strip.background = element_rect(fill = "gray95", color = NA),
      strip.placement = "outside",
      axis.text.y = element_blank(),
      axis.ticks.y = element_blank(),
      axis.text.x = element_text(size = 8),
      axis.title = element_text(size = 10),
      axis.title.y = element_text(size = 10, margin = margin(r = 10)),
      plot.title = element_text(size = 14, face = "bold", hjust = 0.5),
      plot.subtitle = element_text(size = 11, hjust = 0.5),
      plot.caption = element_text(size = 8, hjust = 1, margin = margin(t = 10)),
      panel.grid = element_blank(),
      panel.spacing = unit(0.05, "lines"),
      legend.position = "right",
      legend.key.height = unit(1.5, "cm"),
      legend.title = element_text(size = 10, face = "bold"),
      legend.text = element_text(size = 9)
    )

  cat("=== Genome-wide identity heatmap ===\n")
  cat("Total windows:", nrow(data), "\n\n")

  # Create inset for chr18 q arm (subtelomeric region)
  # Get chr18 data and find the last few Mbp
  chr18_data <- heatmap_data %>%
    filter(chromosome == "chr18")

  chr18_max <- max(chr18_data$position, na.rm = TRUE)
  chr18_inset_start <- max(0, chr18_max - 5)  # Last 5 Mbp

  chr18_inset_data <- chr18_data %>%
    filter(position >= chr18_inset_start)

  # Create inset plot with chromosome labels visible
  p_inset <- ggplot(chr18_inset_data,
                    aes(x = position, y = matching_chromosome, fill = identity)) +
    geom_tile(height = 1) +
    scale_y_discrete(limits = rev(paste0("chr", c(1:22, "X", "Y", "M")))) +
    scale_fill_gradient(
      low = "#d73027",    # Red for low identity
      high = "#000000",   # Black for 100% identity
      limits = c(identity_min_buffered, identity_max_buffered),
      na.value = "white",
      guide = "none"
    ) +
    labs(
      title = "chr18 q-arm (subtelomeric)",
      x = "Position (Mbp)",
      y = NULL
    ) +
    theme_minimal() +
    theme(
      axis.text.y = element_text(size = 6),
      axis.text.x = element_text(size = 6),
      axis.title.x = element_text(size = 7),
      plot.title = element_text(size = 8, face = "bold", hjust = 0.5),
      panel.grid = element_blank(),
      panel.border = element_rect(color = "black", fill = NA, linewidth = 0.5),
      plot.background = element_rect(fill = "white", color = "black", linewidth = 1),
      plot.margin = margin(5, 5, 5, 5)
    )

  return(list(main = p_heatmap, inset = p_inset))
}

# Create and save the genome-wide identity heatmap
plots <- plot_genome_wide_identity_heatmap(data, bed_regions = bed_regions)

# Load cowplot for inset functionality
library(cowplot)

# Save version WITHOUT inset
print(plots$main)
ggsave(
  filename = "p_genome_wide_identity_heatmap_no_inset.pdf",
  plot = plots$main,
  width = 9.6,
  height = 7.2,
  dpi = 300,
  units = "in",
  bg = "white"
)

# Create the final plot with inset overlaid
# Move inset up by 25% of its width
inset_width <- 0.25
inset_height <- 0.36  # 2x taller (was 0.18)
inset_y_bottom <- 0.15 + (inset_width * 0.25)  # Keep bottom at same position

p_genome_wide_identity_heatmap <- ggdraw(plots$main) +
  draw_plot(plots$inset,
            x = 0.62, y = inset_y_bottom,    # Bottom position stays same
            width = inset_width, height = inset_height)  # 2x taller

print(p_genome_wide_identity_heatmap)

# Save version WITH inset
# Make the entire plot 40% smaller (16 -> 9.6, 12 -> 7.2)
ggsave(
  filename = "p_genome_wide_identity_heatmap.pdf",
  plot = p_genome_wide_identity_heatmap,
  width = 9.6,
  height = 7.2,
  dpi = 300,
  units = "in",
  bg = "white"
)

=======
>>>>>>> 4f1a43f0
# Loop through all chromosomes and save identity heatmaps
for (chr in paste0("chr", c(1:22, "X", "Y", "M"))) {
  # Full chromosome
  p <- plot_chromosome_identity_heatmap(data, 
                                        target_chr = chr)
  if (!is.null(p)) {
    print(p)
    ggsave(
      filename = paste0("identity_heatmap_", chr, ".pdf"),
      plot = p,
      width = 16,
      height = 4,
      dpi = 300,
      units = "in",
      bg = "white"
    )
  }
  
  # First megabase (0-1 Mbp)
  p <- plot_chromosome_identity_heatmap(data, 
                                        target_chr = chr,
                                        start_mbp = 0,
                                        end_mbp = 1)
  if (!is.null(p)) {
    print(p)
    ggsave(
      filename = paste0("identity_heatmap_", chr, ".zoom_0-1.pdf"),
      plot = p,
      width = 16,
      height = 4,
      dpi = 300,
      units = "in",
      bg = "white"
    )
  }
  
  # Last megabase
  # Get the maximum position for this chromosome
  chr_max <- data %>%
    filter(chromosome == chr) %>%
    summarize(max_pos = max(end) / 1e6) %>%
    pull(max_pos)
  
  if (chr_max >= 1) {
    p <- plot_chromosome_identity_heatmap(data, 
                                          target_chr = chr,
                                          start_mbp = chr_max - 1,
                                          end_mbp = chr_max)
    if (!is.null(p)) {
      print(p)
      ggsave(
        filename = paste0("identity_heatmap_", chr, ".zoom_last1mb.pdf"),
        plot = p,
        width = 16,
        height = 4,
        dpi = 300,
        units = "in",
        bg = "white"
      )
    }
  }
}<|MERGE_RESOLUTION|>--- conflicted
+++ resolved
@@ -7,11 +7,7 @@
 library(readr)
 
 # Optional: Set BED file path here (set to NULL if no BED file)
-<<<<<<< HEAD
-bed_file_path <- 'chm13-annotations.bed'  # Change this to your BED file path
-=======
 bed_file_path <- '/home/guarracino/Dropbox/git/HPRCv2/data/chm13-annotations.bed'  # Change this to your BED file path
->>>>>>> 4f1a43f0
 
 # Function to read and process BED file
 read_bed_regions <- function(bed_path) {
@@ -73,11 +69,7 @@
 window_size <- '100kb'
 num_haplo <- 466
 num_sample <- 234
-<<<<<<< HEAD
-data <- read_tsv(paste0("hprc25272.CHM13.w", window_size, "-xm5-id098-l5k.tsv.gz"))
-=======
 data <- read_tsv(paste0("/home/guarracino/Desktop/Garrison/HPRCv2/hprc25272.CHM13.w", window_size, "-xm5-id098-l5k.tsv.gz"))
->>>>>>> 4f1a43f0
 
 # Parse the chroms-num_haplotypes column to extract chromosome information
 parse_chroms_column <- function(chroms_str) {
@@ -381,7 +373,6 @@
     legend.title = element_text(size = 15, face = "bold")
   )
 
-<<<<<<< HEAD
 # Create wide version of combined alignments plot
 p_combined_alignments_wide <- ggplot(data_alignments, aes(x = position, y = value, color = metric, group = metric))
 
@@ -508,8 +499,6 @@
              aes(yintercept = yintercept),
              linetype = "dashed", color = "black", alpha = 0.5, linewidth = 0.3)
 
-=======
->>>>>>> 4f1a43f0
 # Print summary of BED regions if loaded
 if (!is.null(bed_regions)) {
   cat("\nBED regions loaded successfully!\n")
@@ -524,11 +513,8 @@
 print(p_combined_haplo_samples)
 print(p_num_chromosomes)
 print(p_num_chromosomes_wide)
-<<<<<<< HEAD
 print(p_combined_alignments_wide)
 print(p_combined_haplo_samples_wide)
-=======
->>>>>>> 4f1a43f0
 
 width=16
 height=9
@@ -571,7 +557,6 @@
   units = "in",
   bg = "white"
 )
-<<<<<<< HEAD
 ggsave(
   filename = "p_combined_alignments_wide.pdf",
   plot = p_combined_alignments_wide,
@@ -590,8 +575,6 @@
   units = "in",
   bg = "white"
 )
-=======
->>>>>>> 4f1a43f0
 
 # Function to create a single chromosome plot with specified range
 plot_single_chromosome <- function(data, 
@@ -1541,7 +1524,6 @@
                                  bed_regions = NULL,
                                  show_numbers = "auto")
 
-<<<<<<< HEAD
 # Function to create genome-wide stacked heatmap (num_chromosomes)
 plot_genome_wide_numchrom_heatmap <- function(data,
                                                bed_regions = NULL,
@@ -1903,8 +1885,6 @@
   bg = "white"
 )
 
-=======
->>>>>>> 4f1a43f0
 # Loop through all chromosomes and save identity heatmaps
 for (chr in paste0("chr", c(1:22, "X", "Y", "M"))) {
   # Full chromosome
